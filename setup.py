from setuptools import setup
from setuptools.extension import Extension
try:
    from Cython.setuptools import build_ext
except:
    # If we couldn't import Cython, use the normal setuptools
    # and look for a pre-compiled .c file instead of a .pyx file
    from setuptools.command.build_ext import build_ext
    ext_modules = [
        Extension("bookend.core.cython_utils._assembly_utils", ["bookend/core/cython_utils/_assembly_utils.c"]),
        Extension("bookend.core.cython_utils._element_graph", ["bookend/core/cython_utils/_element_graph.c"]),
        Extension("bookend.core.cython_utils._fasta_utils", ["bookend/core/cython_utils/_fasta_utils.c"]),
        Extension("bookend.core.cython_utils._pq", ["bookend/core/cython_utils/_pq.c"]),
        Extension("bookend.core.cython_utils._rnaseq_utils", ["bookend/core/cython_utils/_rnaseq_utils.c"]),
    ]
else:
    # If we successfully imported Cython, look for a .pyx file
    ext_modules = [
        Extension("bookend.core.cython_utils._assembly_utils", ["bookend/core/cython_utils/_assembly_utils.pyx"]),
        Extension("bookend.core.cython_utils._element_graph", ["bookend/core/cython_utils/_element_graph.pyx"]),
        Extension("bookend.core.cython_utils._fasta_utils", ["bookend/core/cython_utils/_fasta_utils.pyx"]),
        Extension("bookend.core.cython_utils._pq", ["bookend/core/cython_utils/_pq.pyx"]),
        Extension("bookend.core.cython_utils._rnaseq_utils", ["bookend/core/cython_utils/_rnaseq_utils.pyx"]),
    ]

class CustomBuildExtCommand(build_ext):
    """build_ext command for use when numpy headers are needed."""
    def run(self):
        # Import numpy here, only when headers are needed
        import numpy
        # Add numpy headers to include_dirs
        self.include_dirs.append(numpy.get_include())
        # Call original build_ext command
        build_ext.run(self)

with open("README.md", "r") as fh:
    long_description = fh.read()

setup(
    name="bookend_rna", # Replace with your own username
<<<<<<< HEAD
    version="1.0.1",
=======
    version="1.1.0",
>>>>>>> 6c2e686c
    author="Michael A. Schon",
    author_email="michael.schon@wur.nl",
    description="End-guided transcript assembler for short and long RNA-seq reads.",
    long_description=long_description,
    long_description_content_type="text/markdown",
    url="https://github.com/Gregor-Mendel-Institute/bookend",
    install_requires=['cython', 'numpy', 'pysam'],
    packages=['bookend', 'bookend.core'],
    cmdclass = {'build_ext': CustomBuildExtCommand},
    entry_points={'console_scripts': ['bookend = bookend.__main__:main']},
    classifiers=[
        "Programming Language :: Python :: 3",
        "License :: OSI Approved :: MIT License",
        "Operating System :: OS Independent",
    ],
    keywords='transcriptome assembler bioinformatics rna sequencing',
    ext_modules = ext_modules,
    python_requires='>=3.6',
)<|MERGE_RESOLUTION|>--- conflicted
+++ resolved
@@ -38,11 +38,7 @@
 
 setup(
     name="bookend_rna", # Replace with your own username
-<<<<<<< HEAD
-    version="1.0.1",
-=======
     version="1.1.0",
->>>>>>> 6c2e686c
     author="Michael A. Schon",
     author_email="michael.schon@wur.nl",
     description="End-guided transcript assembler for short and long RNA-seq reads.",
